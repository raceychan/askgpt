import typing as ty

from askgpt.api.errors import QuotaExceededError
from askgpt.api.model import EmptyResponse, RequestBody, Response, ResponseData
from askgpt.api.throttler import UserRequestThrottler
from askgpt.app.auth.api import ParsedToken
<<<<<<< HEAD
from askgpt.app.gpt.service import GPTService
from askgpt.app.gpt_factory import SessionService, dynamic_gpt_service_resolver
from askgpt.domain.config import dg
from fastapi import APIRouter, Body, Depends
=======
from askgpt.app.factory import (
    GPTService,
    SessionService,
    dynamic_gpt_service_factory,
    session_service_factory,
    user_request_throttler_factory,
)
from fastapi import APIRouter, Body, Depends, Query
>>>>>>> df084bae
from fastapi.responses import RedirectResponse, StreamingResponse
from starlette import status

from ._model import ChatSession
from .anthropic._params import AnthropicChatMessageOptions
from .openai._params import ChatGPTRoles, OpenAIChatMessageOptions

gpt_router = APIRouter(prefix="/gpt")
sessions = APIRouter(prefix="/sessions")

DSessionService = ty.Annotated[
    SessionService, Depends(lambda: dg.resolve(SessionService))
]
DGPTService = ty.Annotated[GPTService, Depends(dynamic_gpt_service_resolver)]


async def throttle_user_request(
    access_token: ParsedToken,
):
    throttler = dg.resolve(UserRequestThrottler)
    wait_time = await throttler.validate(access_token.sub)
    if wait_time:
        raise QuotaExceededError(throttler.max_tokens, wait_time)


class SessionRenameRequest(RequestBody):
    name: str


class PublicSessionInfo(ResponseData):
    session_id: str
    session_name: str


class PublicChatMessage(ResponseData):
    role: ChatGPTRoles
    content: str


class PublicChatSession(ResponseData):
    user_id: str
    session_id: str
    session_name: str
    messages: list[PublicChatMessage]

    @classmethod
    def from_chat(cls, chat: ChatSession) -> ty.Self:
        return cls.model_construct(
            user_id=chat.user_id,
            session_id=chat.entity_id,
            session_name=chat.session_name,
            messages=[
                PublicChatMessage.model_construct(role=m.role, content=m.content)
                for m in chat.messages
            ],
        )


@gpt_router.post("/sessions", response_model=PublicChatSession)
async def create_session(service: DSessionService, token: ParsedToken):
    # TODO: 1. limit rate 2. require idem id to avoid creating multiple sessions accidentally
    chat_session = await service.create_session(user_id=token.sub)

    return RedirectResponse(
        f"/v1/gpt/openai/sessions/{chat_session.entity_id}",
        status_code=status.HTTP_201_CREATED,
    )


@gpt_router.get("/sessions", response_model=list[PublicSessionInfo])
async def list_sessions(service: DSessionService, token: ParsedToken):
    user_sessions = await service.list_sessions(user_id=token.sub)
    public_sessions = [
        PublicSessionInfo(session_id=ss.entity_id, session_name=ss.session_name)
        for ss in user_sessions
    ]
    return public_sessions


@sessions.get("/{session_id}")
async def get_session(
    service: DSessionService, token: ParsedToken, session_id: str
) -> PublicChatSession:
    session = await service.get_session(user_id=token.sub, session_id=session_id)
    chat = PublicChatSession.from_chat(session)
    return chat


@sessions.put("/{session_id}")
async def rename_session(
    service: DSessionService,
    token: ParsedToken,
    session_id: str,
    req: SessionRenameRequest,
) -> Response:
    await service.rename_session(session_id=session_id, new_name=req.name)
    return EmptyResponse.OK


@sessions.delete("/{session_id}", status_code=204)
async def delete_session(service: DSessionService, token: ParsedToken, session_id: str):
    await service.delete_session(session_id=session_id)
    return EmptyResponse.EntityDeleted


# async def validate_params(
#     gpt_type: str = Query(...),
#     params: OpenAIChatMessageOptions | AnthropicChatMessageOptions = Body(),
# ):
#     if gpt_type == "openai":
#         return OpenAIChatMessageOptions(**params)
#     elif gpt_type == "anthropic":
#         return AnthropicChatMessageOptions(**params)
#     else:
#         raise ValueError("Invalid query parameter value")


@sessions.post(
    "/{session_id}/messages",
    dependencies=[Depends(throttle_user_request)],
)
async def add_chat_message(
    token: ParsedToken,
    service: DGPTService,
    session_id: str,
    params: AnthropicChatMessageOptions | OpenAIChatMessageOptions = Body(),
) -> StreamingResponse:
    "Create a chat message"
    stream = params.pop("stream", True)

    if stream:
        stream_ans = service.chatcomplete(
            user_id=token.sub,
            session_id=session_id,
            params=params,
        )
        return StreamingResponse(stream_ans)
    else:
        raise NotImplementedError("Not implemented")<|MERGE_RESOLUTION|>--- conflicted
+++ resolved
@@ -1,26 +1,16 @@
 import typing as ty
+
+from fastapi import APIRouter, Body, Depends
+from fastapi.responses import RedirectResponse, StreamingResponse
+from starlette import status
 
 from askgpt.api.errors import QuotaExceededError
 from askgpt.api.model import EmptyResponse, RequestBody, Response, ResponseData
 from askgpt.api.throttler import UserRequestThrottler
 from askgpt.app.auth.api import ParsedToken
-<<<<<<< HEAD
 from askgpt.app.gpt.service import GPTService
 from askgpt.app.gpt_factory import SessionService, dynamic_gpt_service_resolver
 from askgpt.domain.config import dg
-from fastapi import APIRouter, Body, Depends
-=======
-from askgpt.app.factory import (
-    GPTService,
-    SessionService,
-    dynamic_gpt_service_factory,
-    session_service_factory,
-    user_request_throttler_factory,
-)
-from fastapi import APIRouter, Body, Depends, Query
->>>>>>> df084bae
-from fastapi.responses import RedirectResponse, StreamingResponse
-from starlette import status
 
 from ._model import ChatSession
 from .anthropic._params import AnthropicChatMessageOptions
@@ -29,9 +19,7 @@
 gpt_router = APIRouter(prefix="/gpt")
 sessions = APIRouter(prefix="/sessions")
 
-DSessionService = ty.Annotated[
-    SessionService, Depends(lambda: dg.resolve(SessionService))
-]
+DSessionService = ty.Annotated[SessionService, Depends(dg.factory(SessionService))]
 DGPTService = ty.Annotated[GPTService, Depends(dynamic_gpt_service_resolver)]
 
 
